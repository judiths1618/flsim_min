--- conflicted
+++ resolved
@@ -92,21 +92,14 @@
             return {int(n): (float(scores.get(n, 0.0)) < self.detect_score_thresh) for n in keys}
 
         norms = np.linalg.norm(X, axis=1)
-<<<<<<< HEAD
-        q1, q3 = np.percentile(norms, [25, 75])
-        iqr = max(1e-8, float(q3 - q1))
-        tau = q3 + 1.5 * iqr
-        mag_flags = norms > tau
-        if np.any(mag_flags):
-            flagged = {ids[i]: bool(mag_flags[i]) for i in range(len(ids))}
-=======
+
         med = float(np.median(norms))
         iqr = np.subtract(*np.percentile(norms, [75, 25]))
         thresh = med + 1.5 * max(1e-8, float(iqr))
         norm_flags = norms > thresh
         if np.any(norm_flags):
             flagged = {ids[i]: bool(norm_flags[i]) for i in range(len(ids))}
->>>>>>> ae275714
+
             for nid in (set(scores.keys()) - set(ids)):
                 flagged[int(nid)] = bool(float(scores.get(nid, 0.0)) < self.detect_score_thresh)
             return flagged
