#!/usr/bin/env python3
from __future__ import annotations
import argparse, json, random, os
import numpy as np

from flsim.config import build_contract_from_yaml
from flsim.core.types import ModelUpdate
from flsim.data.flower import load_flower_label_vectors, project_vectors
from flsim.data.flower import load_flower_arrays
from flsim.train.local import train_locally_on_partitions

def simulate_updates(n_nodes:int, dim:int, true_malicious:set[int], benign_mu=1.0, benign_sigma=0.05, mal_sigma=5.0, mal_shift=10.0):
    updates = []
    for nid in range(1, n_nodes+1):
        if nid in true_malicious:
            vec = np.random.randn(dim) * mal_sigma + mal_shift
            acc = float(np.clip(np.random.rand()*0.1 + 0.7, 0, 1))
        else:
            vec = benign_mu + np.random.randn(dim) * benign_sigma
            acc = float(np.clip(np.random.rand()*0.2 + 0.8, 0, 1))
        updates.append(
            ModelUpdate(
                node_id=nid,
                params=vec,
                weight=1.0,
                metrics={"eval_acc": acc},
                update_type="weights",
            )
        )
    return updates

def run(config_path: str, *, rounds:int, nodes:int, malicious_ratio:float, seed:int, dim:int, out:str|None,
        use_flower: bool=False, dataset: str='cifar10', model: str='logreg',iid: bool=True, alpha: float=0.5, split: str='train', epochs:int=10, batch:int=64, lr:float=0.1):
    np.random.seed(seed); random.seed(seed)
    
    # build contract from YAML
    contract = build_contract_from_yaml(config_path)
    
    # Register nodes with initial stake and reputation
    for nid in range(1, nodes+1):
        contract.register_node(nid, stake=100.0, reputation=50.0)

    # Determine number of malicious nodes
    mcount = max(0, int(round(nodes * float(malicious_ratio))))
    mcount = min(nodes, mcount)
    true_mal = set(random.sample(range(1, nodes+1), k=mcount))
    print(f"True malicious nodes: {sorted(true_mal)}")

<<<<<<< HEAD
    # Load client dataset partitions and global evaluation split
=======
    # Load client dataset partitions (X, y) along with global eval set
>>>>>>> d8b93726
    Xp, yp, D, K, X_eval, y_eval = load_flower_arrays(
        dataset=dataset,
        n_clients=nodes,
        iid=iid,
        alpha=alpha,
        split=split,
        flatten=True,
        normalize=True,
    )

    # Initialize global parameters as None (the trainer will create them based on model)
    global_params = None

    results = []
    # Run training rounds
    for r in range(1, rounds + 1):

        # Local training per client on their partition
        updates, reference_global = train_locally_on_partitions(
            model_name=model,
            partitions={cid: (Xp[cid], yp[cid], X_eval, y_eval) for cid in Xp},
            global_params=global_params,
            epochs=epochs,
            batch_size=batch,
            lr=lr,
            seed=42 + r,
        )

        # Ensure the contract's baseline matches the parameters used for training
        if contract.prev_global is None:
            contract.prev_global = reference_global
        else:
            contract.prev_global = global_params

        print(f"Round {r} updates: {len(updates)} clients")
        # FL pipeline using the existing contract (detection/aggregation/etc.)
        
        # Set features for each node based on updates
        for u in updates:
            contract.set_features(u.node_id, flat_update=u.params, claimed_acc=float(u.metrics.get("acc")))
        #                    eval_acc=float(u.metrics.get("eval_acc", 0.9)))
        
        # Set contributions and credit rewards 
        for u in updates:
            contract.set_contribution(u.node_id, float(u.metrics["acc"])) 
            contract.credit_reward(u.node_id, 10.0 * float(u.metrics["acc"])) 
    
        print(f"Running {rounds} rounds with {nodes} nodes, malicious ratio {malicious_ratio}, seed {seed}, dim {dim}")
        print(f"True malicious nodes: {sorted(true_mal)}")

        # print("\n", updates)
        # Run the settlement round with the current updates
        res = contract.run_round(r, updates=updates, true_malicious=true_mal)
        global_params = res["global_params"]
        contract.prev_global = global_params
        print(f"Round {r} results: {res}")

        results.append(res)

        summary = contract.metrics.summary()
        # out_obj = {"results": results, "summary": summary, "config": config_path, "true_malicious": sorted(true_mal),
                # "malicious_ratio": malicious_ratio, "nodes": nodes, "rounds": rounds}
        # print(f"Final summary: {summary[-1] if summary else {}}{out_obj}")
    # if out:
    #     os.makedirs(os.path.dirname(out), exist_ok=True)
    #     with open(out, "w", encoding="utf-8") as f:
    #         json.dump(out_obj, f, indent=2)
    #     print(f"Wrote results to {out}")
    # else:
    #     print(json.dumps(out_obj, indent=2))

def main():
    ap = argparse.ArgumentParser(description="Run FL experiment with YAML configuration and Flower partitions") 
    ap.add_argument("--config", required=True, help="Path to YAML config")
    ap.add_argument("--rounds", type=int, default=3)
    ap.add_argument("--nodes", type=int, default=8)
    ap.add_argument("--malicious_ratio", type=float, default=0.25, help="fraction of malicious clients in [0,1]")
    ap.add_argument("--seed", type=int, default=42)
    ap.add_argument("--dim", type=int, default=100, help="update dimension for synthetic or projected vectors")
    ap.add_argument("--out", type=str, default=None, help="json output path")

    ap.add_argument("--use_flower", action="store_true", help="Use Flower datasets for partitions")
    ap.add_argument("--dataset", type=str, default="cifar10", help="Flower dataset name")
    ap.add_argument("--model", default="logreg")
    ap.add_argument("--iid", action="store_true", help="Use IID partitioning (default if flag set)")
    ap.add_argument("--alpha", type=float, default=0.5, help="Dirichlet alpha for non-IID (effective when --iid not set)")
    ap.add_argument("--split", type=str, default="train", help="Dataset split (train/test/val)")

    ap.add_argument("--epochs", type=int, default=10)
    ap.add_argument("--batch", type=int, default=64)
    ap.add_argument("--lr", type=float, default=0.1)


    args = ap.parse_args()
    run(args.config, rounds=args.rounds, nodes=args.nodes, malicious_ratio=args.malicious_ratio, seed=args.seed, dim=args.dim, out=args.out,
        use_flower=args.use_flower, dataset=args.dataset, model=args.model, iid=args.iid, alpha=args.alpha, split=args.split)

if __name__ == "__main__":
    main()<|MERGE_RESOLUTION|>--- conflicted
+++ resolved
@@ -46,11 +46,8 @@
     true_mal = set(random.sample(range(1, nodes+1), k=mcount))
     print(f"True malicious nodes: {sorted(true_mal)}")
 
-<<<<<<< HEAD
     # Load client dataset partitions and global evaluation split
-=======
-    # Load client dataset partitions (X, y) along with global eval set
->>>>>>> d8b93726
+
     Xp, yp, D, K, X_eval, y_eval = load_flower_arrays(
         dataset=dataset,
         n_clients=nodes,
