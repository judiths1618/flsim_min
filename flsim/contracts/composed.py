--- conflicted
+++ resolved
@@ -151,25 +151,18 @@
         print(f"detected ids: {detected_ids}")
 
         
-<<<<<<< HEAD
+
         global_params = None
-=======
-        global_params = self.prev_global  # carry over previous global parameters
-
->>>>>>> e5c06a49
         if updates:
             filtered_updates = [u for u in updates if u.node_id not in detected_ids]
             admitted_ids = [u.node_id for u in filtered_updates]
             print(f"Admitted client ids: {admitted_ids}")
             try:
                 global_params = self.aggregator.aggregate(
-<<<<<<< HEAD
                     filtered_updates,
                     prev_global=self.prev_global,
                     admitted_ids=admitted_ids,
-=======
-                    updates, prev_global=self.prev_global, admitted_ids=admitted_ids
->>>>>>> e5c06a49
+
                 )
             except TypeError:
                 try:
