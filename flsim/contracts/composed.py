--- conflicted
+++ resolved
@@ -34,17 +34,12 @@
         self.reputation = REPUTATION.get(self.cfg.reputation)(**(strategy_params or {}).get('reputation', {}))
         sel_params = {
             "committee_size": self.cfg.committee_size,
-<<<<<<< HEAD
             "rep_exponent": self.cfg.rep_exponent,
             "cooldown": self.cfg.committee_cooldown,
         }
-        sel_params.update((strategy_params or {}).get("selection", {}))
-=======
-            "cooldown": self.cfg.committee_cooldown,
-            "rep_exponent": self.cfg.rep_exponent,
-        }
+       
         sel_params.update((strategy_params or {}).get('selection', {}))
->>>>>>> 22ce14a4
+
         self.selector = SELECTION.get(self.cfg.selection)(**sel_params)
         self.settlement = SETTLEMENT.get(self.cfg.settlement)(**(strategy_params or {}).get('settlement', {}))
         self.aggregator: AggregationStrategy = AGGREGATION.get(self.cfg.aggregation)(**(strategy_params or {}).get('aggregation', {}))
@@ -154,13 +149,10 @@
         )
         detected_ids = self._execute_plans(plans)
         print(f"detected ids: {detected_ids}")
-<<<<<<< HEAD
 
-        global_params = self.prev_global
-=======
         
         global_params = self.prev_global  # carry over previous global parameters
->>>>>>> 22ce14a4
+
         if updates:
             admitted_ids = [u.node_id for u in updates if u.node_id not in set(detected_ids)]
             print(f"Admitted client ids: {admitted_ids}")
