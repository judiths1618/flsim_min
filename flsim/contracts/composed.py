from dataclasses import dataclass
<<<<<<< HEAD
from dataclasses import dataclass
from typing import Dict, List, Optional, Sequence, Set, Any
=======
from typing import Any, Dict, List, Optional, Sequence, Set
>>>>>>> ae275714
import numpy as np

from ..core.types import NodeState, ModelUpdate
from ..core.registry import AGGREGATION, CONTRIB, DETECTION, REWARD, PENALTY, REPUTATION, SELECTION, SETTLEMENT
from ..aggregation.base import AggregationStrategy
from ..metrics import DetectionMetrics


@dataclass
class ContractConfig:
    committee_size: int = 5
    committee_cooldown: int = 3
    rep_exponent: float = 1.0
    detection: str = "flame"
    contribution: str = "metric"
    reward: str = "default"
    penalty: str = "default"
    reputation: str = "default"
    selection: str = "stratified_softmax"
    settlement: str = "plans_engine"
    aggregation: str = "flame_agg"


class ComposedContract:
    def __init__(self, cfg: ContractConfig | None = None, strategy_params: dict | None = None):
        self.cfg = cfg or ContractConfig()
<<<<<<< HEAD
        sp = strategy_params or {}
        self.detector = DETECTION.get(self.cfg.detection)(**sp.get("detection", {}))
        self.contrib = CONTRIB.get(self.cfg.contribution)(**sp.get("contribution", {}))
        self.reward = REWARD.get(self.cfg.reward)(**sp.get("reward", {}))
        self.penalty = PENALTY.get(self.cfg.penalty)(**sp.get("penalty", {}))
        self.reputation = REPUTATION.get(self.cfg.reputation)(**sp.get("reputation", {}))
        sel_params = {
            "committee_size": self.cfg.committee_size,
            "cooldown": self.cfg.committee_cooldown,
            "rep_exponent": self.cfg.rep_exponent,
        }
        sel_params.update(sp.get("selection", {}))
        self.selector = SELECTION.get(self.cfg.selection)(**sel_params)
        self.settlement = SETTLEMENT.get(self.cfg.settlement)(**sp.get("settlement", {}))
        self.aggregator: AggregationStrategy = AGGREGATION.get(self.cfg.aggregation)(**sp.get("aggregation", {}))
=======
        self.detector = DETECTION.get(self.cfg.detection)(**(strategy_params or {}).get('detection', {}))
        self.contrib = CONTRIB.get(self.cfg.contribution)(**(strategy_params or {}).get('contribution', {}))
        self.reward = REWARD.get(self.cfg.reward)(**(strategy_params or {}).get('reward', {}))
        self.penalty = PENALTY.get(self.cfg.penalty)(**(strategy_params or {}).get('penalty', {}))
        self.reputation = REPUTATION.get(self.cfg.reputation)(**(strategy_params or {}).get('reputation', {}))
        sel_params = {
            "committee_size": self.cfg.committee_size,
            "rep_exponent": self.cfg.rep_exponent,
            "cooldown": self.cfg.committee_cooldown,
            **(strategy_params or {}).get("selection", {}),
        }
        self.selector = SELECTION.get(self.cfg.selection)(**sel_params)

        self.settlement = SETTLEMENT.get(self.cfg.settlement)(**(strategy_params or {}).get('settlement', {}))
        self.aggregator: AggregationStrategy = AGGREGATION.get(self.cfg.aggregation)(**(strategy_params or {}).get('aggregation', {}))
>>>>>>> ae275714

        self.nodes: Dict[int, NodeState] = {}
        self.features: Dict[int, Dict[str, float]] = {}
        self.contributions: Dict[int, float] = {}
        self.rewards: Dict[int, float] = {}
        self.balances: Dict[int, float] = {}
        self.committee: List[int] = []
        self.committee_history: List[List[int]] = []
        self.prev_global = None
        self.cooldowns: Dict[int, float] = {}
        self.metrics = DetectionMetrics()

    def register_node(self, node_id: int, *, stake: float, reputation: float):
        self.nodes[node_id] = NodeState(node_id=node_id, stake=float(stake), reputation=float(reputation))
        self.cooldowns.setdefault(node_id, 0.0)

    def set_features(self, node_id: int, **feats: Any):
        out = {}
        for k, v in feats.items():
            if v is None:
                continue
            if isinstance(v, (np.ndarray, list, tuple)):
                try:
                    out[k] = np.asarray(v, dtype=float)
                except Exception:
                    out[k] = np.asarray(v)
            elif isinstance(v, (int, float, np.integer, np.floating)):
                out[k] = float(v)
            else:
                try:
                    out[k] = float(v)
                except Exception:
                    out[k] = v
        self.features[int(node_id)] = out

    def set_contribution(self, node_id: int, score: float):
        self.contributions[int(node_id)] = float(score)

    def credit_reward(self, node_id: int, amount: float):
        self.rewards[int(node_id)] = self.rewards.get(int(node_id), 0.0) + float(amount)

    def select_committee(self):
        sel = self.selector.select(self.nodes, self.cooldowns)
        self.committee = sel
        self.committee_history.append(sel)
        for nid in list(self.cooldowns.keys()):
            self.cooldowns[nid] = max(0.0, self.cooldowns[nid] - 1.0)
        for nid in sel:
            self.cooldowns[nid] = float(self.cfg.committee_cooldown)
        return sel

    def _execute_plans(self, plans: Dict):
        for nid in plans.get("note_participation", set()):
            if nid in self.nodes:
                self.nodes[nid].participation += 1
        for nid, c in plans.get("append_contrib", {}).items():
            if nid in self.nodes:
                arr = self.nodes[nid].contrib_history
                arr.append(float(c))
                if len(arr) > 200:
                    del arr[: len(arr) - 200]
        for nid, d in plans.get("apply_penalties", {}).items():
            if nid in self.nodes:
                node = self.nodes[nid]
                node.stake = max(0.0, node.stake * float(d.get("stake_mul", 1.0)))
                node.reputation = max(0.0, node.reputation * float(d.get("rep_mul", 1.0)))
        for nid, amt in plans.get("credit_rewards", {}).items():
            if nid in self.nodes:
                node = self.nodes[nid]
                a = float(amt)
                node.stake += a
                self.balances[nid] = self.balances.get(nid, 0.0) + a
        for nid, rep in plans.get("set_reputations", {}).items():
            if nid in self.nodes:
                self.nodes[nid].reputation = float(rep)

        detected_map = plans.get("detected", {})
        detected_ids = {int(k) for k, v in detected_map.items() if v}
        return detected_ids

    def run_round(self, round_idx: int, updates: Optional[List[ModelUpdate]] = None,
                  true_malicious: Optional[Sequence[int]] = None):
<<<<<<< HEAD
=======

>>>>>>> ae275714
        print(f"Selected committee: {self.select_committee()} for round {round_idx}")
        plans = self.settlement.run(
            round_idx,
            self.nodes,
            self.contributions,
            self.features,
            self.rewards,
            self.detector,
            self.reward,
            self.penalty,
            self.reputation,
        )
        detected_ids = self._execute_plans(plans)
        print(f"detected ids: {detected_ids}")

<<<<<<< HEAD
        global_params = self.prev_global
=======
        global_params = None
>>>>>>> ae275714
        if updates:
            filtered_updates = [u for u in updates if u.node_id not in detected_ids]
            admitted_ids = [u.node_id for u in filtered_updates]
            print(f"Admitted client ids: {admitted_ids}")
            try:
<<<<<<< HEAD
                global_params = self.aggregator.aggregate(updates, prev_global=self.prev_global, admitted_ids=admitted_ids)
=======
                global_params = self.aggregator.aggregate(
                    filtered_updates,
                    prev_global=self.prev_global,
                    admitted_ids=admitted_ids,

                )

>>>>>>> ae275714
            except TypeError:
                try:
                    global_params = self.aggregator.aggregate(
                        filtered_updates, prev_global=self.prev_global
                    )
                except TypeError:
                    global_params = self.aggregator.aggregate(filtered_updates)
            self.prev_global = global_params

        truth_set: Set[int] = set(map(int, true_malicious or []))
        self.metrics.log(round_idx, detected_ids, truth_set)
        print(f"[Round {round_idx}] Detected malicious: {sorted(detected_ids)}; Truth: {sorted(truth_set)}")

        out = {
            "round": round_idx,
            "committee": self.committee,
            "global_params": global_params,  # may remain from previous round
            "balances": dict(self.balances),
            "reputations": {nid: n.reputation for nid, n in self.nodes.items()},
            "detected": sorted(detected_ids),
            "truth": sorted(truth_set),
            # "plans": plans,
            # "metrics": self.metrics.summary()[-1] if self.metrics.summary() else {},
        }
        self.features.clear()
        self.contributions.clear()
        self.rewards.clear()

<<<<<<< HEAD
        return out
=======
        return out
>>>>>>> ae275714
<|MERGE_RESOLUTION|>--- conflicted
+++ resolved
@@ -1,10 +1,6 @@
 from dataclasses import dataclass
-<<<<<<< HEAD
-from dataclasses import dataclass
-from typing import Dict, List, Optional, Sequence, Set, Any
-=======
+
 from typing import Any, Dict, List, Optional, Sequence, Set
->>>>>>> ae275714
 import numpy as np
 
 from ..core.types import NodeState, ModelUpdate
@@ -31,23 +27,7 @@
 class ComposedContract:
     def __init__(self, cfg: ContractConfig | None = None, strategy_params: dict | None = None):
         self.cfg = cfg or ContractConfig()
-<<<<<<< HEAD
-        sp = strategy_params or {}
-        self.detector = DETECTION.get(self.cfg.detection)(**sp.get("detection", {}))
-        self.contrib = CONTRIB.get(self.cfg.contribution)(**sp.get("contribution", {}))
-        self.reward = REWARD.get(self.cfg.reward)(**sp.get("reward", {}))
-        self.penalty = PENALTY.get(self.cfg.penalty)(**sp.get("penalty", {}))
-        self.reputation = REPUTATION.get(self.cfg.reputation)(**sp.get("reputation", {}))
-        sel_params = {
-            "committee_size": self.cfg.committee_size,
-            "cooldown": self.cfg.committee_cooldown,
-            "rep_exponent": self.cfg.rep_exponent,
-        }
-        sel_params.update(sp.get("selection", {}))
-        self.selector = SELECTION.get(self.cfg.selection)(**sel_params)
-        self.settlement = SETTLEMENT.get(self.cfg.settlement)(**sp.get("settlement", {}))
-        self.aggregator: AggregationStrategy = AGGREGATION.get(self.cfg.aggregation)(**sp.get("aggregation", {}))
-=======
+
         self.detector = DETECTION.get(self.cfg.detection)(**(strategy_params or {}).get('detection', {}))
         self.contrib = CONTRIB.get(self.cfg.contribution)(**(strategy_params or {}).get('contribution', {}))
         self.reward = REWARD.get(self.cfg.reward)(**(strategy_params or {}).get('reward', {}))
@@ -63,7 +43,6 @@
 
         self.settlement = SETTLEMENT.get(self.cfg.settlement)(**(strategy_params or {}).get('settlement', {}))
         self.aggregator: AggregationStrategy = AGGREGATION.get(self.cfg.aggregation)(**(strategy_params or {}).get('aggregation', {}))
->>>>>>> ae275714
 
         self.nodes: Dict[int, NodeState] = {}
         self.features: Dict[int, Dict[str, float]] = {}
@@ -146,10 +125,7 @@
 
     def run_round(self, round_idx: int, updates: Optional[List[ModelUpdate]] = None,
                   true_malicious: Optional[Sequence[int]] = None):
-<<<<<<< HEAD
-=======
 
->>>>>>> ae275714
         print(f"Selected committee: {self.select_committee()} for round {round_idx}")
         plans = self.settlement.run(
             round_idx,
@@ -165,19 +141,14 @@
         detected_ids = self._execute_plans(plans)
         print(f"detected ids: {detected_ids}")
 
-<<<<<<< HEAD
         global_params = self.prev_global
-=======
-        global_params = None
->>>>>>> ae275714
+
         if updates:
             filtered_updates = [u for u in updates if u.node_id not in detected_ids]
             admitted_ids = [u.node_id for u in filtered_updates]
             print(f"Admitted client ids: {admitted_ids}")
             try:
-<<<<<<< HEAD
-                global_params = self.aggregator.aggregate(updates, prev_global=self.prev_global, admitted_ids=admitted_ids)
-=======
+
                 global_params = self.aggregator.aggregate(
                     filtered_updates,
                     prev_global=self.prev_global,
@@ -185,7 +156,6 @@
 
                 )
 
->>>>>>> ae275714
             except TypeError:
                 try:
                     global_params = self.aggregator.aggregate(
@@ -214,8 +184,4 @@
         self.contributions.clear()
         self.rewards.clear()
 
-<<<<<<< HEAD
         return out
-=======
-        return out
->>>>>>> ae275714
