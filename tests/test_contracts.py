--- conflicted
+++ resolved
@@ -31,10 +31,7 @@
 def test_flame_aggregation_shape():
     from flsim.aggregation.flame import FlameAggregation
     agg = FlameAggregation(percentile=0.9, use_noise=False)
-<<<<<<< HEAD
-    ups = [ModelUpdate(node_id=i, params=np.ones(5) * i, weight=1.0) for i in range(1, 6)]
-    out = agg.aggregate(ups, prev_global=np.zeros(5), admitted_ids=[1, 2, 3, 4, 5])
-=======
+
     ups = [
         ModelUpdate(
             node_id=i,
@@ -45,7 +42,7 @@
         for i in range(1, 6)
     ]
     out = agg.aggregate(ups, prev_global=np.zeros(5), admitted_ids=[1,2,3,4,5])
->>>>>>> d8b93726
+
     if isinstance(out, dict):
         out_vec = np.concatenate([v.ravel() for v in out.values()], axis=0)
     else:
